--- conflicted
+++ resolved
@@ -118,11 +118,7 @@
 CONTROLLER_GEN = $(shell pwd)/bin/controller-gen
 controller-gen: ## Download controller-gen locally if necessary.
 
-<<<<<<< HEAD
-# controller-gen@v0.17.3 comply with k8s.io/api v0.30.x
-=======
 # controller-gen@v0.17.3 comply with k8s.io/api v0.32.x
->>>>>>> b57ebaf6
 ifeq ("$(shell $(CONTROLLER_GEN) --version 2> /dev/null)", "Version: v0.17.3")
 else
 	rm -rf $(CONTROLLER_GEN)
